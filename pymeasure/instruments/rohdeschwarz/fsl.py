--- conflicted
+++ resolved
@@ -25,14 +25,9 @@
 import logging
 
 import numpy as np
-<<<<<<< HEAD
-
-from pymeasure.instruments import Instrument
+
+from pymeasure.instruments import Instrument, SCPIMixin
 from pymeasure.instruments.validators import strict_discrete_range, strict_discrete_set
-=======
-from pymeasure.instruments.validators import strict_discrete_set
-from pymeasure.instruments import Instrument, SCPIMixin
->>>>>>> bda7fd5b
 
 log = logging.getLogger(__name__)
 log.addHandler(logging.NullHandler())
@@ -56,16 +51,11 @@
     dBm, etc.).
     """
 
-<<<<<<< HEAD
-    def __init__(self, adapter, **kwargs):
-        super().__init__(adapter, "Rohde&Schwarz FSL", includeSCPI=True, **kwargs)
-=======
     def __init__(self, adapter, name="Rohde&Schwarz FSL", **kwargs):
         super().__init__(
             adapter, name,
             **kwargs
         )
->>>>>>> bda7fd5b
 
     # Frequency settings ---------------------------------------------------------------------------
 
