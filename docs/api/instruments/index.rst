.. module:: pymeasure.instruments

#####################
pymeasure.instruments
#####################

This section contains documentation on the instrument classes.

.. toctree::
   :maxdepth: 2

   instruments
   validators
   comedi
   resources

Instruments by manufacturer:

.. toctree::
   :maxdepth: 2

   advantest/index
   agilent/index
   ametek/index
   ami/index
   anaheimautomation/index
   anapico/index
   andeenhagerling/index
   anritsu/index
   attocube/index
   bkprecision/index
   danfysik/index
   deltaelektronica/index
   edwards/index
   fluke/index
   fwbell/index
   heidenhain/index
   hp/index
   keithley/index
   keysight/index
   lakeshore/index
   newport/index
   ni/index
   oxfordinstruments/index
   parker/index
   pendulum/index
   razorbill/index
   rohdeschwarz/index
   signalrecovery/index
   srs/index
   tektronix/index
<<<<<<< HEAD
   temptronic/index
=======
   thermotron/index
>>>>>>> 0400c37c
   thorlabs/index
   toptica/index
   yokogawa/index<|MERGE_RESOLUTION|>--- conflicted
+++ resolved
@@ -49,11 +49,8 @@
    signalrecovery/index
    srs/index
    tektronix/index
-<<<<<<< HEAD
    temptronic/index
-=======
    thermotron/index
->>>>>>> 0400c37c
    thorlabs/index
    toptica/index
    yokogawa/index